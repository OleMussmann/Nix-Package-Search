# Nix-Package-Search
Cache the nix package list, query and sort by relevance.

Find installable packages at lightning speed and sort the result by relevance, split by ...

- exact hits, the package _matching your exact string_
- direct hits, packages that _start with the search string_
- indirect hits, packages that _contain the search string_

... in configurable individual colors, optionally separated by a newline. Have a look:

![Color output of nps neovim](https://i.imgur.com/XpSo8qW.png "nps neovim")

## Installation
<<<<<<< HEAD
The stable version is the default. To test new features, use `github:OleMussmann/Nix-Package-Search/development` instead. It has always the freshest, always the newest features, but could contain more bugs. Use at your own risk.

### Try It Out Without Installing
=======
### Try It Without Installing
>>>>>>> 18d48cc5
    nix run github:OleMussmann/Nix-Package-Search

### "Installing" The Cheater Way
Add `nps = "nix run github:OleMussmann/Nix-Package-Search -- "` to your shell aliases. Don't forget the trailing double-dash. The program might be garbage collected every once in a while and will be automatically downloaded when needed.

```nix
programs.bash.shellAliases = {  # Replace `bash` with your shell name, if necessary.
  nps = "nix run github:OleMussmann/Nix-Package-Search -- "
};
```

### Declarative Installation (Recommended)
> :warning: The way of installing third-party flakes is highly dependent on your personal configuration. As far as I know there is no standardized, canonical way to do this. Instead, here is a generic approach via overlays. You will need to adapt it to your config files.

Add `nps` to your inputs:

```nix
inputs = {
  nixpkgs.url = "github:NixOS/nixpkgs/nixos-24.11";

  nps.url = "github:OleMussmann/Nix-Package-Search";
  nps.inputs.nixpkgs.follows = "nixpkgs";
};
```

Add an overlay to your outputs:

```nix
outputs = { self, nixpkgs, ... }@inputs:
let
  overlays-third-party = final: prev: {
    nps = inputs.nps.defaultPackage.${prev.system};
    <other third party flakes you have>
  };
in {
  nixosConfigurations."<hostname>" = nixpkgs.lib.nixosSystem {
    system = "<your_system_architecture>";
    modules = [
      ({ config, pkgs, ... }: { nixpkgs.overlays = [ overlays-third-party ]; })
      ./configuration.nix
    ];
  };
};
```

Finally, add `nps` to your `systemPackages` in `configuration.nix`:

```nix
environment.systemPackages = with pkgs; [
    git
    nps
    ...
];
```

### Local Installation
Directly installing in your `nix profile` is generally discouraged, since it is not declarative.

```nix
nix profile install github:OleMussmann/Nix-Package-Search
```

### By Hand
- Clone this repository.
- Build with `cargo build --release`.
- Copy or symlink the `target/release/nps` executable to a folder in your `PATH`, or include it in your `PATH`.
- Dependencies: `rustc`, `cargo`

## Automate package scanning (optional)
<<<<<<< HEAD
- Set up a cron job or a systemd timer for `nps -r` (or `nps -e true -r` for using the nix experimental features) at regular intervals. Make sure to do so with your local user environment.

## Usage
    Usage: nps [OPTION]... SEARCH_TERM
    Find SEARCH_TERM in nix channels packages and sort results by relevance.

    List up to three columns, the latter two being optional:
    channel.PACKAGE_NAME  [VERSION]  [DESCRIPTION]
    
    Or, with nix experimental features, search the system registry flake instead.
    PACKAGE_NAME  [VERSION]  [DESCRIPTION]

    Mandatory arguments to long options are mandatory for short options too.

      -c, --color=WHEN               highlight search matches in color,
          --colour=WHEN                WHEN=
                                       {always} always emit color codes
                                        never   never emit color codes
                                        auto    only emit color codes when stdout
                                                is a terminal
      -C, --columns=COLUMNS          choose columns to show,
                                       COLUMNS=
                                       {all}         show all columns
                                        none         show only PACKAGE_NAME
                                        version      also show PACKAGE_VERSION
                                        description  also show PACKAGE_DESCRIPTION
      -e, --experimental=true|false  use experimental nix search {false}
      -f, --flip=true|false          flip the order of sorting {false}
      -h, --help                     display a short help message and exit
      -l, --long-help                display a long help message and exit
      -r, --refresh                  refresh package cache
      -s, --separator=true|false     separate match types with a newline {true}
      -v, --version                  print \`nps\` version and exit"

    The `nps --color=WHEN` option follows the `grep` color option, except that
    here the WHEN option is mandatory. Be aware that color codes can trip up
    subsequent commands like `grep`, if they occur within a match string.

    Matches are sorted by type. Show 'exact' matches first, then 'direct' matches,
    and finally 'indirect' matches.
      exact     SEARCH_TERM
                channel.SEARCH_TERM
      direct    SEARCH_TERM-bar
                channel.SEARCH_TERM-bar
      indirect  foo-SEARCH_TERM-bar (or match other columns)
                channel.foo-SEARCH_TERM-bar (or match other columns)

- `nps PACKAGE_NAME` searches the cache file for packages matching the `PACKAGE_NAME` search string, see image above.
- The cache is created on the first call. Be patient, it might take a while. This is done under the hood by calling `nix-env -qaP` (or `nix search SYSTEM_REGISTRY` for experimental mode) and writing the output to a cache file. Subsequent queries are much faster.
=======
- Set up a cron job or a systemd timer for `nps -r` (or `nps -e -r` for using the nix experimental features) at regular intervals. Make sure to do so with your local user environment.

```nix
systemd.timers."refresh-nps-cache" = {
  wantedBy = [ "timers.target" ];
    timerConfig = {
        OnCalendar = "weekly";
        Persistent = true;
        Unit = "hello-world.service";
    };
};

systemd.services."refresh-nps-cache" = {
  script = ''
    set -eu
    nps -r  # or `nps -e -r` if you use flakes
  '';
  serviceConfig = {
    Type = "simple";
    User = "YOU";  # replace with your username or ${user}
  };
};
```

## Usage
```markdown
Find SEARCH_TERM in available nix packages and sort results by relevance

List up to three columns, the latter two being optional:
PACKAGE_NAME  <PACKAGE_VERSION>  <PACKAGE_DESCRIPTION>
>>>>>>> 18d48cc5

Matches are sorted by type. Show 'exact' matches first, then 'direct' matches, and finally 'indirect' matches.

<<<<<<< HEAD
Settings are configured via environment variables. Override them when calling `nps`, or in the configuration file of your shell, e.g. `.bashrc` or `.zshrc`.

#### `NIX_PACKAGE_SEARCH_EXPERIMENTAL`
Use the experimental \"nix search\" command. It pulls information from the nix flake registries instead of nix channels. This is useful if no channels are in use, or channels are not updated regularly.
=======
  exact     SEARCH_TERM (in PACKAGE_NAME column)
  direct    SEARCH_TERMbar (in PACKAGE_NAME column)
  indirect  fooSEARCH_TERMbar (in any column)

Usage: nps [OPTIONS] [SEARCH_TERM]
>>>>>>> 18d48cc5

Arguments:
  [SEARCH_TERM]
          Search for any SEARCH_TERM in package names, description or versions

Options:
  -c, --color[=<COLOR>]
          Highlight search matches in color

<<<<<<< HEAD
#### `NIX_PACKAGE_SEARCH_FLIP`
Flip the order of matches? By default most relevant matches appear first. Flipping the order makes them appear last and is thus easier to read with long output.

value: `"true"` | `"false"`

default: `"false"`

#### `NIX_PACKAGE_SEARCH_SHOW_PACKAGE_VERSION`
Show the `VERSION` column.

value: `"true"` | `"false"`

default: `"true"`

#### `NIX_PACKAGE_SEARCH_SHOW_PACKAGE_DESCRIPTION`
Show the `DESCRIPTION` column.
=======
          [env: NIX_PACKAGE_SEARCH_COLOR_MODE=]
          [default: auto]
          [aliases: colour]
          [possible values: auto, always, never]

  -C, --columns[=<COLUMNS>]
          Choose columns to show

          [env: NIX_PACKAGE_SEARCH_COLUMNS=]
          [default: all]

          Possible values:
          - all:         Show all columns
          - none:        Show only PACKAGE_NAME
          - version:     Also show PACKAGE_VERSION
          - description: Also show PACKAGE_DESCRIPTION

  -d, --debug...
          Turn debugging information on

          Use up to four times for increased verbosity

  -e, --experimental[=<EXPERIMENTAL>]
          Use experimental flakes
>>>>>>> 18d48cc5

          [env: NIX_PACKAGE_SEARCH_EXPERIMENTAL=true]
          [default: false]
          [possible values: true, false]

  -f, --flip[=<FLIP>]
          Flip the order of matches and sorting

<<<<<<< HEAD
#### `NIX_PACKAGE_SEARCH_PRINT_SEPARATOR`
Separate matches with a newline?
=======
          [env: NIX_PACKAGE_SEARCH_FLIP=true]
          [default: false]
          [possible values: true, false]
>>>>>>> 18d48cc5

  -i, --ignore-case[=<IGNORE_CASE>]
          Ignore case

          [env: NIX_PACKAGE_SEARCH_IGNORE_CASE=]
          [default: true]
          [possible values: true, false]

<<<<<<< HEAD
#### `NIX_PACKAGE_SEARCH_FOLDER`
In which folder is the cache located?

value: path

default: `"${HOME}/.nix-package-search"`

#### `NIX_PACKAGE_SEARCH_EXACT_COLOR`
Color of EXACT matches, e.g.

    SEARCH_TERM
    registry#SEARCH_TERM
    channel.SEARCH_TERM
=======
  -r, --refresh
          Refresh package cache and exit
>>>>>>> 18d48cc5

  -s, --separate[=<SEPARATE>]
          Separate match types with a newline

          [env: NIX_PACKAGE_SEARCH_PRINT_SEPARATOR=]
          [default: true]
          [possible values: true, false]

<<<<<<< HEAD
#### `NIX_PACKAGE_SEARCH_DIRECT_COLOR`
Color of DIRECT matches, e.g.

    SEARCH_TERM-bar
    registry#SEARCH_TERM-bar
    channel.SEARCH_TERM-bar
=======
  -h, --help
          Print help (see a summary with '-h')
>>>>>>> 18d48cc5

  -V, --version
          Print version
```

- `nps PACKAGE_NAME` searches the cache file for packages matching the `PACKAGE_NAME` search string, see image above.
- The cache is created on the first call. Be patient, it might take a while. This is done under the hood by calling `nix-env -qaP`  (or `nix search nixpkgs ^` for experimental mode) and writing the output to a cache file. Subsequent queries are much faster.

<<<<<<< HEAD
#### `NIX_PACKAGE_SEARCH_INDIRECT_COLOR`
Color of INDIRECT matches, e.g.

    foo-SEARCH_TERM-bar (or match other columns)
    registry#foo-SEARCH_TERM-bar (or match other columns)
    channel.foo-SEARCH_TERM-bar (or match other columns)
=======
### Configuration

`nps` can be configured with environment variables. You can set these in your config file. Below are the defaults. You only need to set the ones you want to have changed.

```nix
environment.sessionVariables = rec {
    NIX_PACKAGE_SEARCH_EXPERIMENTAL = "false";  # Set to "true" for flakes
    NIX_PACKAGE_SEARCH_FLIP = "false";
    NIX_PACKAGE_SEARCH_CACHE_FOLDER_ABSOLUTE_PATH = "/home/YOU/.nix-package-search";  # replace "YOU"!
    NIX_PACKAGE_SEARCH_COLUMNS = "all";
    NIX_PACKAGE_SEARCH_EXACT_COLOR = "magenta";
    NIX_PACKAGE_SEARCH_DIRECT_COLOR = "blue";
    NIX_PACKAGE_SEARCH_INDIRECT_COLOR = "green";
    NIX_PACKAGE_SEARCH_COLOR_MODE = "auto";
    NIX_PACKAGE_SEARCH_PRINT_SEPARATOR = "true";
    NIX_PACKAGE_SEARCH_IGNORE_CASE = "true";
};
```

#### `NIX_PACKAGE_SEARCH_EXPERIMENTAL`
Use the experimental `nix search` command. It pulls information from the nix flake registries instead of nix channels. This is useful if no channels are in use, or channels are not updated regularly.

- default: false
- possible values: true, false
>>>>>>> 18d48cc5

#### `NIX_PACKAGE_SEARCH_FLIP`
Flip the order of matches? By default most relevant matches appear below, which is easier to read with long output. Flipping shows most relevant matches on top.

- default: false
- possible values: true, false

#### `NIX_PACKAGE_SEARCH_CACHE_FOLDER_ABSOLUTE_PATH`
Absolute path of the cache folder

- default: /home/ole/.nix-package-search
- possible values: path

#### `NIX_PACKAGE_SEARCH_COLUMNS`
Choose columns to show: PACKAGE_NAME plus any of PACKAGE_VERSION or PACKAGE_DESCRIPTION

- default: all
- possible values: all, none, version, description

#### `NIX_PACKAGE_SEARCH_EXACT_COLOR`
Color of EXACT matches, match SEARCH_TERM in PACKAGE_NAME

- default: magenta
- possible values: black, blue, green, red, cyan, magenta, yellow, white

#### `NIX_PACKAGE_SEARCH_DIRECT_COLOR`
Color of DIRECT matches, match SEARCH_TERMbar in PACKAGE_NAME

- default: blue
- possible values: black, blue, green, red, cyan, magenta, yellow, white

#### `NIX_PACKAGE_SEARCH_INDIRECT_COLOR`
Color of INDIRECT matches, match fooSEARCH_TERMbar in any column

- default: green
- possible values: black, blue, green, red, cyan, magenta, yellow, white

#### `NIX_PACKAGE_SEARCH_COLOR_MODE`
Show search matches in color

- default: auto (only show color if stdout is in terminal, suppress if e.g. piped)
- possible values: always, never, auto

<<<<<<< HEAD
## Acknowledgements
Bash argument parsing by [Robert Siemer](https://stackoverflow.com/a/29754866/996961).
=======
#### `NIX_PACKAGE_SEARCH_PRINT_SEPARATOR`
Separate matches with a newline?

- default: true
- possible values: true, false

#### `NIX_PACKAGE_SEARCH_IGNORE_CASE`
Search ignore capitalization for the search?

- default: true
- possible values: true, false

## Tests
Most tests run quick, execute them with:

`cargo test`

Refreshing the cache needs a working internet connection and might take a while.
These tests are by default disabled. Run them with

`cargo test -- --ignored`

Use `tarpaulin` to check for code coverage. Make sure to run the `--ignored` tests and include the integration tests with `--follow-exec`. This can take a long time. Run the check with

`cargo tarpaulin --out Html --follow-exec --ignored`
>>>>>>> 18d48cc5

## Contributing

1. Check existing issues or open a new one to suggest a feature or report a bug
1. Fork the repository and make your changes
1. Open a pull request
<|MERGE_RESOLUTION|>--- conflicted
+++ resolved
@@ -12,13 +12,7 @@
 ![Color output of nps neovim](https://i.imgur.com/XpSo8qW.png "nps neovim")
 
 ## Installation
-<<<<<<< HEAD
-The stable version is the default. To test new features, use `github:OleMussmann/Nix-Package-Search/development` instead. It has always the freshest, always the newest features, but could contain more bugs. Use at your own risk.
-
-### Try It Out Without Installing
-=======
 ### Try It Without Installing
->>>>>>> 18d48cc5
     nix run github:OleMussmann/Nix-Package-Search
 
 ### "Installing" The Cheater Way
@@ -88,57 +82,6 @@
 - Dependencies: `rustc`, `cargo`
 
 ## Automate package scanning (optional)
-<<<<<<< HEAD
-- Set up a cron job or a systemd timer for `nps -r` (or `nps -e true -r` for using the nix experimental features) at regular intervals. Make sure to do so with your local user environment.
-
-## Usage
-    Usage: nps [OPTION]... SEARCH_TERM
-    Find SEARCH_TERM in nix channels packages and sort results by relevance.
-
-    List up to three columns, the latter two being optional:
-    channel.PACKAGE_NAME  [VERSION]  [DESCRIPTION]
-    
-    Or, with nix experimental features, search the system registry flake instead.
-    PACKAGE_NAME  [VERSION]  [DESCRIPTION]
-
-    Mandatory arguments to long options are mandatory for short options too.
-
-      -c, --color=WHEN               highlight search matches in color,
-          --colour=WHEN                WHEN=
-                                       {always} always emit color codes
-                                        never   never emit color codes
-                                        auto    only emit color codes when stdout
-                                                is a terminal
-      -C, --columns=COLUMNS          choose columns to show,
-                                       COLUMNS=
-                                       {all}         show all columns
-                                        none         show only PACKAGE_NAME
-                                        version      also show PACKAGE_VERSION
-                                        description  also show PACKAGE_DESCRIPTION
-      -e, --experimental=true|false  use experimental nix search {false}
-      -f, --flip=true|false          flip the order of sorting {false}
-      -h, --help                     display a short help message and exit
-      -l, --long-help                display a long help message and exit
-      -r, --refresh                  refresh package cache
-      -s, --separator=true|false     separate match types with a newline {true}
-      -v, --version                  print \`nps\` version and exit"
-
-    The `nps --color=WHEN` option follows the `grep` color option, except that
-    here the WHEN option is mandatory. Be aware that color codes can trip up
-    subsequent commands like `grep`, if they occur within a match string.
-
-    Matches are sorted by type. Show 'exact' matches first, then 'direct' matches,
-    and finally 'indirect' matches.
-      exact     SEARCH_TERM
-                channel.SEARCH_TERM
-      direct    SEARCH_TERM-bar
-                channel.SEARCH_TERM-bar
-      indirect  foo-SEARCH_TERM-bar (or match other columns)
-                channel.foo-SEARCH_TERM-bar (or match other columns)
-
-- `nps PACKAGE_NAME` searches the cache file for packages matching the `PACKAGE_NAME` search string, see image above.
-- The cache is created on the first call. Be patient, it might take a while. This is done under the hood by calling `nix-env -qaP` (or `nix search SYSTEM_REGISTRY` for experimental mode) and writing the output to a cache file. Subsequent queries are much faster.
-=======
 - Set up a cron job or a systemd timer for `nps -r` (or `nps -e -r` for using the nix experimental features) at regular intervals. Make sure to do so with your local user environment.
 
 ```nix
@@ -169,22 +112,14 @@
 
 List up to three columns, the latter two being optional:
 PACKAGE_NAME  <PACKAGE_VERSION>  <PACKAGE_DESCRIPTION>
->>>>>>> 18d48cc5
 
 Matches are sorted by type. Show 'exact' matches first, then 'direct' matches, and finally 'indirect' matches.
 
-<<<<<<< HEAD
-Settings are configured via environment variables. Override them when calling `nps`, or in the configuration file of your shell, e.g. `.bashrc` or `.zshrc`.
-
-#### `NIX_PACKAGE_SEARCH_EXPERIMENTAL`
-Use the experimental \"nix search\" command. It pulls information from the nix flake registries instead of nix channels. This is useful if no channels are in use, or channels are not updated regularly.
-=======
   exact     SEARCH_TERM (in PACKAGE_NAME column)
   direct    SEARCH_TERMbar (in PACKAGE_NAME column)
   indirect  fooSEARCH_TERMbar (in any column)
 
 Usage: nps [OPTIONS] [SEARCH_TERM]
->>>>>>> 18d48cc5
 
 Arguments:
   [SEARCH_TERM]
@@ -194,24 +129,6 @@
   -c, --color[=<COLOR>]
           Highlight search matches in color
 
-<<<<<<< HEAD
-#### `NIX_PACKAGE_SEARCH_FLIP`
-Flip the order of matches? By default most relevant matches appear first. Flipping the order makes them appear last and is thus easier to read with long output.
-
-value: `"true"` | `"false"`
-
-default: `"false"`
-
-#### `NIX_PACKAGE_SEARCH_SHOW_PACKAGE_VERSION`
-Show the `VERSION` column.
-
-value: `"true"` | `"false"`
-
-default: `"true"`
-
-#### `NIX_PACKAGE_SEARCH_SHOW_PACKAGE_DESCRIPTION`
-Show the `DESCRIPTION` column.
-=======
           [env: NIX_PACKAGE_SEARCH_COLOR_MODE=]
           [default: auto]
           [aliases: colour]
@@ -236,7 +153,6 @@
 
   -e, --experimental[=<EXPERIMENTAL>]
           Use experimental flakes
->>>>>>> 18d48cc5
 
           [env: NIX_PACKAGE_SEARCH_EXPERIMENTAL=true]
           [default: false]
@@ -245,14 +161,9 @@
   -f, --flip[=<FLIP>]
           Flip the order of matches and sorting
 
-<<<<<<< HEAD
-#### `NIX_PACKAGE_SEARCH_PRINT_SEPARATOR`
-Separate matches with a newline?
-=======
           [env: NIX_PACKAGE_SEARCH_FLIP=true]
           [default: false]
           [possible values: true, false]
->>>>>>> 18d48cc5
 
   -i, --ignore-case[=<IGNORE_CASE>]
           Ignore case
@@ -261,24 +172,8 @@
           [default: true]
           [possible values: true, false]
 
-<<<<<<< HEAD
-#### `NIX_PACKAGE_SEARCH_FOLDER`
-In which folder is the cache located?
-
-value: path
-
-default: `"${HOME}/.nix-package-search"`
-
-#### `NIX_PACKAGE_SEARCH_EXACT_COLOR`
-Color of EXACT matches, e.g.
-
-    SEARCH_TERM
-    registry#SEARCH_TERM
-    channel.SEARCH_TERM
-=======
   -r, --refresh
           Refresh package cache and exit
->>>>>>> 18d48cc5
 
   -s, --separate[=<SEPARATE>]
           Separate match types with a newline
@@ -287,17 +182,8 @@
           [default: true]
           [possible values: true, false]
 
-<<<<<<< HEAD
-#### `NIX_PACKAGE_SEARCH_DIRECT_COLOR`
-Color of DIRECT matches, e.g.
-
-    SEARCH_TERM-bar
-    registry#SEARCH_TERM-bar
-    channel.SEARCH_TERM-bar
-=======
   -h, --help
           Print help (see a summary with '-h')
->>>>>>> 18d48cc5
 
   -V, --version
           Print version
@@ -306,14 +192,6 @@
 - `nps PACKAGE_NAME` searches the cache file for packages matching the `PACKAGE_NAME` search string, see image above.
 - The cache is created on the first call. Be patient, it might take a while. This is done under the hood by calling `nix-env -qaP`  (or `nix search nixpkgs ^` for experimental mode) and writing the output to a cache file. Subsequent queries are much faster.
 
-<<<<<<< HEAD
-#### `NIX_PACKAGE_SEARCH_INDIRECT_COLOR`
-Color of INDIRECT matches, e.g.
-
-    foo-SEARCH_TERM-bar (or match other columns)
-    registry#foo-SEARCH_TERM-bar (or match other columns)
-    channel.foo-SEARCH_TERM-bar (or match other columns)
-=======
 ### Configuration
 
 `nps` can be configured with environment variables. You can set these in your config file. Below are the defaults. You only need to set the ones you want to have changed.
@@ -338,7 +216,6 @@
 
 - default: false
 - possible values: true, false
->>>>>>> 18d48cc5
 
 #### `NIX_PACKAGE_SEARCH_FLIP`
 Flip the order of matches? By default most relevant matches appear below, which is easier to read with long output. Flipping shows most relevant matches on top.
@@ -382,10 +259,6 @@
 - default: auto (only show color if stdout is in terminal, suppress if e.g. piped)
 - possible values: always, never, auto
 
-<<<<<<< HEAD
-## Acknowledgements
-Bash argument parsing by [Robert Siemer](https://stackoverflow.com/a/29754866/996961).
-=======
 #### `NIX_PACKAGE_SEARCH_PRINT_SEPARATOR`
 Separate matches with a newline?
 
@@ -411,7 +284,6 @@
 Use `tarpaulin` to check for code coverage. Make sure to run the `--ignored` tests and include the integration tests with `--follow-exec`. This can take a long time. Run the check with
 
 `cargo tarpaulin --out Html --follow-exec --ignored`
->>>>>>> 18d48cc5
 
 ## Contributing
 
